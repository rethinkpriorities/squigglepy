--- conflicted
+++ resolved
@@ -582,7 +582,6 @@
     _multicore_tqdm_cores=1,
 ):
     def _run_presample(dist, pbar):
-<<<<<<< HEAD
         if is_dist(dist) and isinstance(dist, MixtureDistribution):
             raise ValueError(
                 ("You cannot nest mixture distributions within " + "mixture distributions.")
@@ -591,8 +590,6 @@
             raise ValueError(
                 ("You cannot nest discrete distributions within " + "mixture distributions.")
             )
-=======
->>>>>>> cda64aed
         _tick_tqdm(pbar)
         return _enlist(sample(dist, n=samples))
 
